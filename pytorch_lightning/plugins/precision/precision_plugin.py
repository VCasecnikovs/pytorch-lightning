# Copyright The PyTorch Lightning team.
#
# Licensed under the Apache License, Version 2.0 (the "License");
# you may not use this file except in compliance with the License.
# You may obtain a copy of the License at
#
#     http://www.apache.org/licenses/LICENSE-2.0
#
# Unless required by applicable law or agreed to in writing, software
# distributed under the License is distributed on an "AS IS" BASIS,
# WITHOUT WARRANTIES OR CONDITIONS OF ANY KIND, either express or implied.
# See the License for the specific language governing permissions and
# limitations under the License.
import math
from typing import Any, Callable, Generator, Sequence, Tuple, TYPE_CHECKING, Union

import torch

from pytorch_lightning.plugins.base_plugin import Plugin

if TYPE_CHECKING:
    from torch.nn import Module
    from torch.optim import Optimizer

    from pytorch_lightning.core import LightningModule


class PrecisionPlugin(Plugin):
    """ Plugin handling the precision-specific parts of the training.
    The static classattributes EPSILON and precision must be overwritten in child-classes and their
    default values reflect fp32 training.
    """
    EPSILON: float = 1e-6
    precision: Union[str, int] = 32

    def master_params(self, optimizer: 'Optimizer') -> Generator[torch.Tensor, None, None]:
        """The master params of the model. Returns the plain model params here.
        Maybe different in other precision plugins.

        """
        for group in optimizer.param_groups:
            for p in group["params"]:
                yield p

    def connect(
        self,
        model: 'Module',
        optimizers: Sequence['Optimizer'],
        lr_schedulers: Sequence[Any],
    ) -> Tuple['Module', Sequence['Optimizer'], Sequence[Any]]:
        """Connects this plugin to the accelerator and the training process"""
        return model, optimizers, lr_schedulers

    def backward(
        self,
        model: 'LightningModule',
        closure_loss: torch.Tensor,
        optimizer: 'Optimizer',
        opt_idx: int,
        should_accumulate: bool,
        *args: Any,
        **kwargs: Any,
    ) -> torch.Tensor:
        """performs the actual backpropagation

        Args:
            model: the model to be optimized
            closure_loss: the loss value obtained from the closure
            optimizer: the optimizer to perform the step lateron
            opt_idx: the optimizer's index
            should_accumulate: whether to accumulate gradients or not

        """
        automatic_optimization = model.automatic_optimization

        # do backward pass
        if automatic_optimization:
            model.backward(closure_loss, optimizer, opt_idx)
        else:
            closure_loss.backward(*args, **kwargs)

        # once backward has been applied, release graph
        closure_loss = closure_loss.detach()

        return closure_loss

    def pre_optimizer_step(
        self,
        pl_module: 'LightningModule',
        optimizer: 'Optimizer',
        optimizer_idx: int,
        lambda_closure: Callable,
        **kwargs: Any,
    ) -> bool:
        """Hook to do something before each optimizer step."""
        return True

    def post_optimizer_step(self, optimizer: 'Optimizer', optimizer_idx: int) -> None:
        """Hook to do something after each optimizer step."""

<<<<<<< HEAD
    def clip_gradients(
        self, model: Any, optimizer: Optimizer, clip_val: Union[int, float], norm_type: float = float(2.0)
    ):
=======
    def clip_gradients(self, optimizer: 'Optimizer', clip_val: Union[int, float], norm_type: float = 2.0) -> None:
>>>>>>> 38274b9d
        """Clips the gradients to a specific value"""
        # TODO: separate TPU case from here
        if clip_val is None:
            return

        grad_clip_val = float(clip_val)

        if grad_clip_val <= 0:
            return

        parameters = list(self.master_params(optimizer))

        max_norm = grad_clip_val

        if isinstance(parameters, torch.Tensor):
            parameters = [parameters]
        parameters = list(filter(lambda p: p.grad is not None, parameters))

        device = parameters[0].device

        if norm_type == math.inf:
            total_norm = max(p.grad.data.abs().max() for p in parameters)
        else:
            out = torch.empty(len(parameters), device=device)
            for i, p in enumerate(parameters):
                torch.norm(p.grad.data.to(device), norm_type, out=out[i])
            total_norm = torch.norm(out, norm_type)

        eps = self.EPSILON

        clip_coef = torch.tensor(max_norm, device=device) / (total_norm + eps)
        clip_coef = torch.min(clip_coef, torch.ones_like(clip_coef))
        for p in parameters:
            p.grad.data.mul_(clip_coef.to(p.grad.data.device))<|MERGE_RESOLUTION|>--- conflicted
+++ resolved
@@ -98,13 +98,8 @@
     def post_optimizer_step(self, optimizer: 'Optimizer', optimizer_idx: int) -> None:
         """Hook to do something after each optimizer step."""
 
-<<<<<<< HEAD
     def clip_gradients(
-        self, model: Any, optimizer: Optimizer, clip_val: Union[int, float], norm_type: float = float(2.0)
-    ):
-=======
-    def clip_gradients(self, optimizer: 'Optimizer', clip_val: Union[int, float], norm_type: float = 2.0) -> None:
->>>>>>> 38274b9d
+            self, model: Any, optimizer: 'Optimizer', clip_val: Union[int, float], norm_type: float = 2.0) -> None:
         """Clips the gradients to a specific value"""
         # TODO: separate TPU case from here
         if clip_val is None:
