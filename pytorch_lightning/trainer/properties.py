--- conflicted
+++ resolved
@@ -17,11 +17,8 @@
 from argparse import ArgumentParser, Namespace
 from typing import Any, cast, List, Optional, Type, TypeVar, Union
 
-<<<<<<< HEAD
-=======
 import torch
 
->>>>>>> ecf995ba
 from pytorch_lightning.accelerators.accelerator_connector import BackendConnector
 from pytorch_lightning.accelerators.legacy.accelerator import Accelerator
 from pytorch_lightning.callbacks import EarlyStopping, ModelCheckpoint, ProgressBarBase
@@ -351,11 +348,7 @@
         return self.accelerator.model
 
     @model.setter
-<<<<<<< HEAD
-    def model(self, model: Any):
-=======
     def model(self, model: torch.nn.Module):
->>>>>>> ecf995ba
         """
         Setter for the model, pass-through to accelerator and plugin where the model reference is stored.
         Used by the Tuner to reset the state of Trainer and Accelerator.
