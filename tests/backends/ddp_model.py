--- conflicted
+++ resolved
@@ -15,14 +15,10 @@
 Runs either `.fit()` or `.test()` on a single node across multiple gpus.
 """
 import os
-<<<<<<< HEAD
-=======
 from argparse import ArgumentParser
 
->>>>>>> 5d07fd89
 import tests as pl_tests
 from pytorch_lightning import Trainer, seed_everything
-from argparse import ArgumentParser
 from tests.base import EvalModelTemplate
 
 import torch
