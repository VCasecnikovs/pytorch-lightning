# Copyright The PyTorch Lightning team.
#
# Licensed under the Apache License, Version 2.0 (the "License");
# you may not use this file except in compliance with the License.
# You may obtain a copy of the License at
#
#     http://www.apache.org/licenses/LICENSE-2.0
#
# Unless required by applicable law or agreed to in writing, software
# distributed under the License is distributed on an "AS IS" BASIS,
# WITHOUT WARRANTIES OR CONDITIONS OF ANY KIND, either express or implied.
# See the License for the specific language governing permissions and
# limitations under the License.
"""Test deprecated functionality which will be removed in v1.5.0"""
<<<<<<< HEAD
import pytest

from pytorch_lightning import Callback
from pytorch_lightning import Trainer
from pytorch_lightning.callbacks import ModelCheckpoint
=======

from unittest import mock

import pytest

from pytorch_lightning import Callback, Trainer
from pytorch_lightning.loggers import WandbLogger
>>>>>>> 8aba8850
from tests.helpers import BoringModel
from tests.helpers.utils import no_warning_call


<<<<<<< HEAD
def test_v1_5_0_model_checkpoint_save_checkpoint():
    model_ckpt = ModelCheckpoint()
    model_ckpt.save_function = lambda *_, **__: None
    with pytest.deprecated_call(match="ModelCheckpoint.save_checkpoint` signature has changed"):
        model_ckpt.save_checkpoint(Trainer(), object())
=======
@mock.patch('pytorch_lightning.loggers.wandb.wandb')
def test_v1_5_0_wandb_unused_sync_step(tmpdir):
    with pytest.deprecated_call(match=r"v1.2.1 and will be removed in v1.5"):
        WandbLogger(sync_step=True)
>>>>>>> 8aba8850


def test_v1_5_0_old_callback_on_save_checkpoint(tmpdir):

    class OldSignature(Callback):

        def on_save_checkpoint(self, trainer, pl_module):  # noqa
            ...

    model = BoringModel()
    trainer_kwargs = {
        "default_root_dir": tmpdir,
        "checkpoint_callback": False,
        "max_epochs": 1,
    }
    filepath = tmpdir / "test.ckpt"

    trainer = Trainer(**trainer_kwargs, callbacks=[OldSignature()])
    trainer.fit(model)

    with pytest.deprecated_call(match="old signature will be removed in v1.5"):
        trainer.save_checkpoint(filepath)

    class NewSignature(Callback):

        def on_save_checkpoint(self, trainer, pl_module, checkpoint):
            ...

    class ValidSignature1(Callback):

        def on_save_checkpoint(self, trainer, *args):
            ...

    class ValidSignature2(Callback):

        def on_save_checkpoint(self, *args):
            ...

    trainer.callbacks = [NewSignature(), ValidSignature1(), ValidSignature2()]
    with no_warning_call(DeprecationWarning):
        trainer.save_checkpoint(filepath)<|MERGE_RESOLUTION|>--- conflicted
+++ resolved
@@ -12,37 +12,30 @@
 # See the License for the specific language governing permissions and
 # limitations under the License.
 """Test deprecated functionality which will be removed in v1.5.0"""
-<<<<<<< HEAD
-import pytest
-
-from pytorch_lightning import Callback
-from pytorch_lightning import Trainer
-from pytorch_lightning.callbacks import ModelCheckpoint
-=======
-
 from unittest import mock
 
 import pytest
 
 from pytorch_lightning import Callback, Trainer
+from pytorch_lightning.callbacks import ModelCheckpoint
 from pytorch_lightning.loggers import WandbLogger
->>>>>>> 8aba8850
+
 from tests.helpers import BoringModel
 from tests.helpers.utils import no_warning_call
 
 
-<<<<<<< HEAD
+
 def test_v1_5_0_model_checkpoint_save_checkpoint():
     model_ckpt = ModelCheckpoint()
     model_ckpt.save_function = lambda *_, **__: None
     with pytest.deprecated_call(match="ModelCheckpoint.save_checkpoint` signature has changed"):
         model_ckpt.save_checkpoint(Trainer(), object())
-=======
+
+
 @mock.patch('pytorch_lightning.loggers.wandb.wandb')
 def test_v1_5_0_wandb_unused_sync_step(tmpdir):
     with pytest.deprecated_call(match=r"v1.2.1 and will be removed in v1.5"):
         WandbLogger(sync_step=True)
->>>>>>> 8aba8850
 
 
 def test_v1_5_0_old_callback_on_save_checkpoint(tmpdir):
